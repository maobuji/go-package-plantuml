--- conflicted
+++ resolved
@@ -1,19 +1,13 @@
 package main
 
 import (
-<<<<<<< HEAD
-	"fmt"
-	"github.com/ahilbig/go-package-plantuml/codeanalysis"
-	log "github.com/sirupsen/logrus"
-	"io/ioutil"
-=======
 	"github.com/wwwido/go-package-plantuml/codeanalysis"
 	log "github.com/Sirupsen/logrus"
 	"os"
 	"path/filepath"
 	"strings"
 	"fmt"
->>>>>>> c507a8a0
+	"io/ioutil"
 )
 
 func main() {
@@ -21,11 +15,7 @@
 	log.SetLevel(log.InfoLevel)
 
 	//config := codeanalysis.Config{
-<<<<<<< HEAD
-	//	CodeDir: "/appdev/go-demo/src/github.com/maobuji/go-package-plantuml/testdata/a",
-=======
-	//	CodeDir: "/appdev/go-demo/src/github.com/wwwido/go-package-plantuml/testdata/a",
->>>>>>> c507a8a0
+	//	CodeDir: "/appdev/go-demo/src/github.com/ahilbig/go-package-plantuml/testdata/a",
 	//	GopathDir : "/appdev/go-demo",
 	//}
 	//
@@ -38,13 +28,8 @@
 	basePath,_ := filepath.Abs(filepath.Dir(file))
 	basePath = strings.Replace(basePath, "\\", "/", -1)
 	config := codeanalysis.Config{
-<<<<<<< HEAD
-		CodeDir:   "/appdev/go-demo/src/github.com/maobuji/go-package-plantuml/testdata/uml",
-		GopathDir: "/appdev/go-demo",
-=======
 		CodeDir: basePath + "/testdata/uml",
 		GopathDir : GOPATH,
->>>>>>> c507a8a0
 	}
 
 	result := codeanalysis.AnalysisCode(config)
