--- conflicted
+++ resolved
@@ -503,11 +503,7 @@
 			d := DependencyRelation{
 				source: sourceStruct1,
 				target: targetStruct1,
-<<<<<<< HEAD
-				uml:    sourceStruct1.UniqueNameUML() + " ..|> " + targetStruct1.UniqueNameUML(),
-=======
 				uml:    sourceStruct1.UniqueNameUML() + " ---|> " + targetStruct1.UniqueNameUML(),
->>>>>>> efe170de
 			}
 
 			this.dependencyRelations = append(this.dependencyRelations, &d)
