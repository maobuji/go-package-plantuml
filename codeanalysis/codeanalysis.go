--- conflicted
+++ resolved
@@ -210,12 +210,8 @@
 	interfaceMetas              []*interfaceMeta
 	// all structs
 	structMetas                 []*structMeta
-<<<<<<< HEAD
+	funcMetas                 []*funcMeta
 	// all alias definitions
-=======
-	funcMetas                 []*funcMeta
-	// 所有的别名定义
->>>>>>> c507a8a0
 	typeAliasMetas              []*typeAliasMeta
 	// package path and package name mapping relationship, for example github.com/maobuji/list-interface corresponding package name for main
 	packagePathPackageNameCache map[string]string
@@ -242,15 +238,7 @@
 	}
 
 	dir_walk_once := func(path string, info os.FileInfo, err error) error {
-<<<<<<< HEAD
 		// Filter out test code
-=======
-
-		if runtime.GOOS == "windows" {
-			path = strings.Replace(path, "\\", "/", -1)
-		}
-		// 过滤掉测试代码
->>>>>>> c507a8a0
 		if strings.HasSuffix(path, ".go") && ! strings.HasSuffix(path, "test.go") {
 			if config.IgnoreDirs != nil && HasPrefixInSomeElement(path, config.IgnoreDirs) {
 				// ignore
@@ -266,15 +254,7 @@
 	filepath.Walk(config.CodeDir, dir_walk_once)
 
 	dir_walk_twice := func(path string, info os.FileInfo, err error) error {
-<<<<<<< HEAD
 		// Filter out test code
-=======
-		if runtime.GOOS == "windows" {
-			path = strings.Replace(path, "\\", "/", -1)
-		}
-
-		// 过滤掉测试代码
->>>>>>> c507a8a0
 		if strings.HasSuffix(path, ".go") && ! strings.HasSuffix(path, "test.go") {
 			if config.IgnoreDirs != nil && HasPrefixInSomeElement(path, config.IgnoreDirs) {
 				// ignore
@@ -345,7 +325,6 @@
 				if ok {
 					this.visitTypeSpec(typeSpec)
 				}
-
 			}
 		}
 
@@ -525,11 +504,7 @@
 			d := DependencyRelation{
 				source: sourceStruct1,
 				target:targetStruct1,
-<<<<<<< HEAD
-				uml : sourceStruct1.UniqueNameUML() + " ..|> " + targetStruct1.UniqueNameUML(),
-=======
 				uml : sourceStruct1.UniqueNameUML() + " ---|> " + targetStruct1.UniqueNameUML(),
->>>>>>> c507a8a0
 			}
 
 			this.dependencyRelations = append(this.dependencyRelations, &d)
@@ -770,7 +745,7 @@
 			structMeta.MethodSigns = append(structMeta.MethodSigns, methodSign)
 		}
 	} else {
-		// 其他类型别名
+		// Other type aliases
 		classUML := "class " + funcDecl.Name.Name + " << (F,#FF7700) >> { \n  " + this.createMethodSign(funcDecl.Name.Name, funcDecl.Type) + "\n}"
 		strutMeta1 := &funcMeta{
 			baseInfo : baseInfo{
